--- conflicted
+++ resolved
@@ -64,12 +64,8 @@
 
         depth_transform = carla.Transform(carla.Location(x=0, y=0, z=-1), carla.Rotation(pitch=-90))
         depth_sensor = self.world.spawn_actor(depth_blueprint, depth_transform, self.static_actor)
-<<<<<<< HEAD
-        # depth_sensor.listen(lambda data: self.process_depth_image(data, "down", "depth"))
-=======
         depth_sensor.listen(lambda data: self.process_depth_image(data, "down", "depth"))
 
->>>>>>> fe5d383d
         self.sensors.append(depth_sensor)
 
         # 创建四个不同方向的传感器
