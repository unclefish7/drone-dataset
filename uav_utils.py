import carla
import numpy as np
import open3d as o3d
import pygame
from PIL import Image
import yaml
import os
import time



def depth_to_point_cloud(depth_map):
    # h, w = depth_map.shape
    fx = 2892.33
    fy = 2883.18
    cx = 823.205
    cy = 619.071

    h, w = 450, 800
    points = []
    for v in range(h):
        for u in range(w):
            Z = depth_map[v, u]
            X = (u - cx) * Z / fx
            Y = (v - cy) * Z / fy
            points.append([X, Y, Z])
    return np.array(points)

class UAV:
    def __init__(self, world, location, yaw_angle):
        self.world = world
        self.location = location

        self.yaw_angle = yaw_angle
<<<<<<< HEAD
        self.uav_id = uav_id  # 添加UAV的唯一ID
        self.rootDir = fr'C:\Users\uncle\_Projects\Carla\CARLA_Latest\WindowsNoEditor\myDemo\dataset\{self.uav_id}'

        self.static_actor = None
        self.sensors = []

        self.sensors_data_counter = 0  # 计数器
        self.total_sensors = 5  # 假设一共有5个传感器
        # self.frame_data = {}  # 保存每一帧的数据

        self.world_origin = [0, 0, 0]  # 世界坐标系的原点
        self.direction_x = [1, 0, 0]  # 世界坐标系的X轴方向向量

        self.ticks_per_capture = 5  # 每多少tick采集一次数据
        self.sensors_capture_intervals = self.ticks_per_capture * world.get_settings().fixed_delta_seconds  # 传感器的采集
        self.tick_counter = 0  # 初始化tick计数器

        self.move_enabled = False  # 移动开关，默认关闭
        self.delta_location = carla.Location(0, 0, 0)  # 默认的位移向量
        self.noise_std = 0  # 随机扰动的标准差

        self.rgb_sensors_active = [True, True, True, True, True]
        # self.rgb_sensors_active = [False, False, False, True, True]

=======
        self.static_actor = None
        self.sensors = []
>>>>>>> e2dde6b8
        self.spawn_uav()
        # pygame.init()
        # self.display = pygame.display.set_mode((800, 600))
        # pygame.display.set_caption("LiDAR Visualization")

    def spawn_uav(self):

        image_size_x = 800
        image_size_y = 450
        pitch_degree = -45
        fov = 90
        capture_intervals = 5.0

        directions = ["North", "East", "South", "West"]
        yaw_angles = [0, 90, 180, 270]

        static_blueprint = self.world.get_blueprint_library().find('static.prop.box01')
        spawn_point = carla.Transform(self.location, carla.Rotation(yaw=self.yaw_angle))
        self.static_actor = self.world.spawn_actor(static_blueprint, spawn_point)

        # 创建垂直向下的传感器
        rgb_blueprint = self.world.get_blueprint_library().find('sensor.camera.rgb')
        rgb_blueprint.set_attribute('image_size_x', str(image_size_x))
        rgb_blueprint.set_attribute('image_size_y', str(image_size_y))
        rgb_blueprint.set_attribute('fov', str(fov))
        rgb_blueprint.set_attribute('sensor_tick', str(capture_intervals))

        rgb_transform = carla.Transform(carla.Location(x=0, y=0, z=-1), carla.Rotation(pitch=-90))
        rgb_sensor = self.world.spawn_actor(rgb_blueprint, rgb_transform, self.static_actor)
        rgb_sensor.listen(lambda data: self.process_image(data, "down", "rgb"))
        self.sensors.append(rgb_sensor)

<<<<<<< HEAD
=======
        depth_blueprint = self.world.get_blueprint_library().find('sensor.camera.depth')
        depth_blueprint.set_attribute('image_size_x', str(image_size_x))
        depth_blueprint.set_attribute('image_size_y', str(image_size_y))
        depth_blueprint.set_attribute('fov', str(fov))
        depth_blueprint.set_attribute('sensor_tick', str(capture_intervals))

        depth_transform = carla.Transform(carla.Location(x=0, y=0, z=-1), carla.Rotation(pitch=-90))
        depth_sensor = self.world.spawn_actor(depth_blueprint, depth_transform, self.static_actor)
        depth_sensor.listen(lambda data: self.process_depth_image(data, "down", "depth"))

        self.sensors.append(depth_sensor)

        lidar_blueprint = self.world.get_blueprint_library().find('sensor.lidar.ray_cast')
        lidar_blueprint.set_attribute("channels", '128.0')
        lidar_blueprint.set_attribute('range', '200.0')
        lidar_blueprint.set_attribute('rotation_frequency', '10.0')
        # lidar_blueprint.set_attribute('horizontal_fov', '180.0')
        lidar_blueprint.set_attribute('horizontal_fov', '360.0')

        lidar_blueprint.set_attribute('upper_fov','0.0')
        lidar_blueprint.set_attribute('lower_fov', '-90.0')
        lidar_blueprint.set_attribute('points_per_second', '1000000')
        lidar_blueprint.set_attribute('sensor_tick', str(capture_intervals))

        lidar_transform = carla.Transform(carla.Location(x=0, y=0, z=-1), carla.Rotation(pitch=0))  # 根据需要调整位置
        # lidar_transform = carla.Transform(carla.Location(x=0, y=0, z=-1), carla.Rotation(pitch=-90))  # 根据需要调整位置
        lidar_sensor = self.world.spawn_actor(lidar_blueprint, lidar_transform, self.static_actor)
        lidar_sensor.listen(lambda data: self.process_dot_image(data, "down", "dot"))
        # lidar_sensor.listen(lambda data: self.draw_lidar(self.display,self.process_lidar_data(data)))

        self.sensors.append(lidar_sensor)

>>>>>>> e2dde6b8
        # 创建四个不同方向的传感器
        for direction, yaw in zip(directions, yaw_angles):
            rgb_blueprint = self.world.get_blueprint_library().find('sensor.camera.rgb')
            rgb_blueprint.set_attribute('image_size_x', str(image_size_x))
            rgb_blueprint.set_attribute('image_size_y', str(image_size_y))
            rgb_blueprint.set_attribute('fov', str(fov))
            rgb_blueprint.set_attribute('sensor_tick', str(capture_intervals))

            rgb_transform = carla.Transform(carla.Location(x=0, y=0, z=-1), carla.Rotation(yaw=yaw, pitch=pitch_degree))
            rgb_sensor = self.world.spawn_actor(rgb_blueprint, rgb_transform, self.static_actor)
            rgb_sensor.listen(lambda data, dir=direction: self.process_image(data, dir, "rgb"))
            self.sensors.append(rgb_sensor)

    def get_intrinsics(self, sensor):
        if not sensor.is_alive:
            print(f"Sensor {sensor.id} has been destroyed.")
            return None

        fov = float(sensor.attributes['fov'])  # 获取FOV
        image_width = int(sensor.attributes['image_size_x'])  # 图像宽度
        image_height = int(sensor.attributes['image_size_y'])  # 图像高度

        # 分别计算fx和fy
        fx = image_width / (2.0 * np.tan(fov * np.pi / 360.0))
        fy = image_height / (2.0 * np.tan(fov * np.pi / 360.0))

        intrinsics = np.array([
            [fx, 0, image_width / 2],
            [0, fy, image_height / 2],
            [0, 0, 1]
        ])
        
        return intrinsics
    

    def euler_to_rotation_matrix(self, roll, pitch, yaw):
        # 将欧拉角转换为弧度
        roll = np.radians(roll)
        pitch = np.radians(pitch)
        yaw = np.radians(yaw)

        # X轴旋转矩阵
        Rx = np.array([
            [1, 0, 0],
            [0, np.cos(roll), -np.sin(roll)],
            [0, np.sin(roll), np.cos(roll)]
        ])

        # Y轴旋转矩阵
        Ry = np.array([
            [np.cos(pitch), 0, np.sin(pitch)],
            [0, 1, 0],
            [-np.sin(pitch), 0, np.cos(pitch)]
        ])

        # Z轴旋转矩阵
        Rz = np.array([
            [np.cos(yaw), -np.sin(yaw), 0],
            [np.sin(yaw), np.cos(yaw), 0],
            [0, 0, 1]
        ])

        # 最终旋转矩阵
        return np.dot(Rz, np.dot(Ry, Rx))

    def calculate_extrinsics_with_x_direction(self, sensor, world_origin, direction_x):
        """
        计算传感器相对于世界坐标系的外参，通过世界坐标系的原点和X轴方向向量生成旋转矩阵。
        
        :param sensor: 传感器对象
        :param world_origin: 世界坐标系的原点 [x, y, z]
        :param direction_x: 世界坐标系的X轴方向向量 [x, y, z]
        :return: 传感器相对于世界坐标系的外参矩阵
        """

        if not sensor.is_alive:
            print(f"Sensor {sensor.id} has been destroyed.")
            return None
        
        # 假设Z轴方向向量固定为 [0, 0, 1] (垂直向上)
        direction_z = np.array([0, 0, 1])
        
        # 通过X轴和Z轴计算Y轴方向向量
        direction_y = np.cross(direction_z, direction_x)
        
        # 归一化所有方向向量
        direction_x = direction_x / np.linalg.norm(direction_x)
        direction_y = direction_y / np.linalg.norm(direction_y)
        direction_z = direction_z / np.linalg.norm(direction_z)

        # 获取传感器的位姿并转换为旋转矩阵
        sensor_transform = sensor.get_transform()
        roll = sensor_transform.rotation.roll
        pitch = sensor_transform.rotation.pitch
        yaw = sensor_transform.rotation.yaw
        sensor_rotation_matrix = self.euler_to_rotation_matrix(roll, pitch, yaw)

        # 获取传感器的平移向量
        sensor_translation = np.array([sensor_transform.location.x, sensor_transform.location.y, sensor_transform.location.z])

        # 构建传感器在车辆坐标系中的外参矩阵
        sensor_extrinsics = np.hstack((sensor_rotation_matrix, sensor_translation.reshape(3, 1)))
        sensor_extrinsics = np.vstack((sensor_extrinsics, [0, 0, 0, 1]))

        # 构建世界坐标系的旋转矩阵
        rotation_matrix = np.array([direction_x, direction_y, direction_z]).T

        # 构建世界坐标系的变换矩阵
        translation = np.array(world_origin).reshape(3, 1)
        world_extrinsics = np.hstack((rotation_matrix, translation))
        world_extrinsics = np.vstack((world_extrinsics, [0, 0, 0, 1]))

        # 通过矩阵乘法得到传感器相对于世界坐标系的外参
        world_sensor_extrinsics = np.dot(world_extrinsics, sensor_extrinsics)

        return world_sensor_extrinsics

<<<<<<< HEAD

    def process_image(self, image, direction, sensor_type):
        file_name = self.rootDir + r'\rgb_%s_%06d.png' % (direction, image.frame)
        image.save_to_disk(file_name)
        # self.frame_data[f'{sensor_type}_{direction}'] = image.frame
        self.sensors_data_counter += 1
        self.check_and_save_yaml(image.frame)

    def process_depth_image(self, image, direction, sensor_type):
        file_name = self.rootDir + r'\depth_%s_%06d.png' % (direction, image.frame)
=======
            depth_transform = carla.Transform(carla.Location(x=0, y=0, z=-1), carla.Rotation(yaw=yaw, pitch=pitch_degree))
            depth_sensor = self.world.spawn_actor(depth_blueprint, depth_transform, self.static_actor)
            depth_sensor.listen(lambda data, dir=direction: self.process_depth_image(data, dir, "depth"))
            self.sensors.append(depth_sensor)

    def process_image(self, image, direction, sensor_type):
        image.save_to_disk(r'D:\CARLA_Latest\WindowsNoEditor\myDemo\_rgb_out\rgb_%s_%s_%06d.png' % (direction, sensor_type, image.frame))

    # def process_depth_image(self, image, direction, sensor_type):
    #     image.convert(carla.ColorConverter.LogarithmicDepth)
    #     image.save_to_disk(r'D:\CARLA_Latest\WindowsNoEditor\myDemo\_depth_out\depth_%s_%s_%06d.png' % (direction, sensor_type, image.frame))

    def process_depth_image(self, image, direction, sensor_type):
        # print(image)
        # print("\n")
>>>>>>> e2dde6b8
        image.convert(carla.ColorConverter.LogarithmicDepth)
        image.save_to_disk(r'D:\CARLA_Latest\WindowsNoEditor\myDemo\_depth_out\depth_%s_%s_%06d.png' % (direction, sensor_type, image.frame))
        # depth_map=Image.open(r'D:\CARLA_Latest\WindowsNoEditor\myDemo\_depth_out\depth_%s_%s_%06d.png' % (direction, sensor_type, image.frame)).convert("L")
        # depth_map=np.array(depth_map)
        # points = depth_to_point_cloud(depth_map)
        # # # print(points)
        # pcd = o3d.geometry.PointCloud()
        # pcd.points = o3d.utility.Vector3dVector(points)
        # o3d.io.write_point_cloud(r'D:\CARLA_Latest\WindowsNoEditor\myDemo\_dot_out\dot_%s_%s_%06d.pcd' % (direction, sensor_type, image.frame), pcd)
        # # image.save_to_disk(r'D:\CARLA_Latest\WindowsNoEditor\myDemo\_depth_out\depth_%s_%s_%06d.png' % (direction, sensor_type, image.frame))

    def process_dot_image(self, image, direction, sensor_type):
        data = np.copy(np.frombuffer(image.raw_data, dtype=np.dtype('f4')))
        data = np.reshape(data, (int(data.shape[0] / 4), 4))

        # 翻转x轴
        # points = data[:, :-1]
        points = data[:, :3]
        points[:, 1] = -points[:, 1]
        # 保存为PCD格式
        pcd = o3d.geometry.PointCloud()
        pcd.points = o3d.utility.Vector3dVector(points)
<<<<<<< HEAD
        pcd_file_name = self.rootDir + r'dot_%s_%06d.pcd' % (direction, image.frame)
        o3d.io.write_point_cloud(pcd_file_name, pcd)
        # self.frame_data[f'{sensor_type}_{direction}'] = image.frame
        # self.sensors_data_counter += 1
        # self.check_and_save_yaml(image.frame)
    
    def calculate_world_coordinates(self, sensor_transform, world_origin, direction_x):
        # 定义世界坐标系的Z轴为垂直向上
        direction_z = np.array([0, 0, 1])
        
        # 通过X轴和Z轴叉乘计算Y轴方向
        direction_y = np.cross(direction_z, direction_x)
        
        # 归一化所有方向向量
        direction_x = direction_x / np.linalg.norm(direction_x)
        direction_y = direction_y / np.linalg.norm(direction_y)
        direction_z = direction_z / np.linalg.norm(direction_z)

        # 构建世界坐标系的旋转矩阵
        world_rotation_matrix = np.array([direction_x, direction_y, direction_z]).T

        # 相机的局部坐标
        local_translation = np.array([sensor_transform.location.x, 
                                    sensor_transform.location.y, 
                                    sensor_transform.location.z])
        
        # 将局部坐标转换为世界坐标
        world_translation = np.dot(world_rotation_matrix, local_translation) + world_origin

        # 提取相机旋转信息
        roll = sensor_transform.rotation.roll
        pitch = sensor_transform.rotation.pitch
        yaw = sensor_transform.rotation.yaw

        world_translation = np.array(world_translation, dtype=float)
        
        # 返回转换后的坐标
        cords = [
            float(world_translation[0]),  # x
            float(world_translation[1]),  # y
            float(world_translation[2]),  # z
            float(roll),  # roll
            float(yaw),   # yaw
            float(pitch)  # pitch
        ]
        
        return cords

    def check_and_save_yaml(self, frame):
        if self.sensors_data_counter == self.total_sensors:
            # 创建一个用于存储所有相机参数的字典
            camera_params = {}

            for idx, sensor in enumerate(self.sensors):

                if not sensor.is_alive:
                    print(f"Sensor {sensor.id} has been destroyed.")
                    return None
                
                camera_id = f'camera{idx}'  # 动态生成 camera_id
                extrinsics = self.calculate_extrinsics_with_x_direction(sensor, self.world_origin, self.direction_x)
                intrinsics = self.get_intrinsics(sensor)

                # 获取相机位姿
                sensor_transform = sensor.get_transform()
                cords = self.calculate_world_coordinates(sensor_transform, self.world_origin, self.direction_x)

                # 将相机的参数添加到字典中
                camera_params[camera_id] = {
                    'cords': cords,
                    'extrinsic': extrinsics.tolist(),
                    'intrinsic': intrinsics.tolist()
                }
            
            # 生成YAML文件的路径
            yaml_file = self.rootDir + r'\yaml_frame%06d.yaml' % (frame)
            
            # 将所有相机的参数写入一个YAML文件
            self.save_camera_params_to_yaml(camera_params, yaml_file)

            # 重置计数器和帧数据
            self.sensors_data_counter = 0
            # self.frame_data.clear()


    def save_camera_params_to_yaml(self, camera_params, yaml_file):
        # 获取文件目录路径
        directory = os.path.dirname(yaml_file)

        # 如果目录不存在，则创建
        if not os.path.exists(directory):
            os.makedirs(directory)

        # 写入文件
        try:
            with open(yaml_file, 'w') as file:
                yaml.dump(camera_params, file, default_flow_style=False)
        except FileNotFoundError as e:
            print(f"Error: {e}")




    def move(self):
        """
        控制无人机移动，并添加随机扰动。
        只有在移动开关打开时才会移动，每隔指定的tick数进行一次移动。
        """
        noise = np.random.normal(0, self.noise_std, size=3)
=======
>>>>>>> e2dde6b8

        o3d.io.write_point_cloud(r'D:\CARLA_Latest\WindowsNoEditor\myDemo\_dot_out\dot_%s_%s_%06d.pcd' % (direction, sensor_type, image.frame), pcd)


    def move(self, delta_location):
        new_location = self.static_actor.get_location() + delta_location
        self.static_actor.set_location(new_location)
<<<<<<< HEAD

    def update(self):
        """
        每次tick调用该方法来检查是否需要移动无人机。
        """
        if self.move_enabled:
            self.tick_counter += 1
            if self.tick_counter >= self.ticks_per_capture:
                self.tick_counter = 0
                self.move()

    def set_world_origin(self, origin):
        self.world_origin = origin

    def set_direction_x(self, direction_x):
        self.direction_x = direction_x

    def set_sensors_capture_intervals(self, intervals):
        self.sensors_capture_intervals = intervals

    def enable_movement(self, enabled=True):
        self.move_enabled = enabled

    def set_ticks_per_move(self, ticks):
        self.ticks_per_move = ticks

    def set_delta_location(self, delta_location):
        self.delta_location = delta_location

    def set_noise_std(self, noise_std):
        self.noise_std = noise_std

    def destroy(self):
        time.sleep(1)
=======
        
    def destroy(self):
        # 销毁所有传感器
>>>>>>> e2dde6b8
        for sensor in self.sensors:
            sensor.destroy()
        # 销毁静态演员
        if self.static_actor is not None:
            self.static_actor.destroy()


    def show_dot(self,image):
        disp_size = [800,450]
        lidar_range = 2.0 * float(200)
        points = np.frombuffer(image.raw_data, dtype=np.dtype('f4'))
        points = np.reshape(points, (int(points.shape[0] / 4), 4))
        lidar_data = np.array(points[:, :2])
        lidar_data *= min(disp_size) / lidar_range
        lidar_data += (0.5 * disp_size[0], 0.5 * disp_size[1])
        lidar_data = np.fabs(lidar_data)  # pylint: disable=E1111
        lidar_data = lidar_data.astype(np.int32)
        lidar_data = np.reshape(lidar_data, (-1, 2))
        lidar_img_size = (disp_size[0], disp_size[1], 3)
        lidar_img = np.zeros((lidar_img_size), dtype=np.uint8)
        lidar_img[tuple(lidar_data.T)] = (255, 255, 255)

        surface = pygame.surfarray.make_surface(lidar_img)
        self.mySurface.blit(surface, (0, 0))  # 更新图像到pygame窗口
        pygame.display.flip()

    def process_lidar_data(self,point_cloud):
        points = np.frombuffer(point_cloud.raw_data, dtype=np.dtype('f4'))
        points = np.reshape(points, (int(points.shape[0] / 4), 4))
        lidar_data = np.array(points[:, :2])
        lidar_data *= 800 / 100.0
        lidar_data += np.array([400, 300])
        return lidar_data

    def draw_lidar(self,display, lidar_data):
        display.fill((0, 0, 0))
        for point in lidar_data:
            pygame.draw.circle(display, (255, 255, 255), (int(point[0]), int(point[1])), 2)
        pygame.display.flip()<|MERGE_RESOLUTION|>--- conflicted
+++ resolved
@@ -1,7 +1,6 @@
 import carla
 import numpy as np
 import open3d as o3d
-import pygame
 from PIL import Image
 import yaml
 import os
@@ -27,12 +26,11 @@
     return np.array(points)
 
 class UAV:
-    def __init__(self, world, location, yaw_angle):
+    def __init__(self, world, location, uav_id, yaw_angle=0):
         self.world = world
         self.location = location
 
         self.yaw_angle = yaw_angle
-<<<<<<< HEAD
         self.uav_id = uav_id  # 添加UAV的唯一ID
         self.rootDir = fr'C:\Users\uncle\_Projects\Carla\CARLA_Latest\WindowsNoEditor\myDemo\dataset\{self.uav_id}'
 
@@ -57,22 +55,14 @@
         self.rgb_sensors_active = [True, True, True, True, True]
         # self.rgb_sensors_active = [False, False, False, True, True]
 
-=======
-        self.static_actor = None
-        self.sensors = []
->>>>>>> e2dde6b8
         self.spawn_uav()
-        # pygame.init()
-        # self.display = pygame.display.set_mode((800, 600))
-        # pygame.display.set_caption("LiDAR Visualization")
 
     def spawn_uav(self):
-
         image_size_x = 800
         image_size_y = 450
         pitch_degree = -45
         fov = 90
-        capture_intervals = 5.0
+        capture_intervals = self.sensors_capture_intervals  # 无人机的移动频率应该和传感器的采集频率一致
 
         directions = ["North", "East", "South", "West"]
         yaw_angles = [0, 90, 180, 270]
@@ -90,22 +80,9 @@
 
         rgb_transform = carla.Transform(carla.Location(x=0, y=0, z=-1), carla.Rotation(pitch=-90))
         rgb_sensor = self.world.spawn_actor(rgb_blueprint, rgb_transform, self.static_actor)
-        rgb_sensor.listen(lambda data: self.process_image(data, "down", "rgb"))
+        if self.rgb_sensors_active[4]:
+            rgb_sensor.listen(lambda data: self.process_image(data, "down", "rgb"))
         self.sensors.append(rgb_sensor)
-
-<<<<<<< HEAD
-=======
-        depth_blueprint = self.world.get_blueprint_library().find('sensor.camera.depth')
-        depth_blueprint.set_attribute('image_size_x', str(image_size_x))
-        depth_blueprint.set_attribute('image_size_y', str(image_size_y))
-        depth_blueprint.set_attribute('fov', str(fov))
-        depth_blueprint.set_attribute('sensor_tick', str(capture_intervals))
-
-        depth_transform = carla.Transform(carla.Location(x=0, y=0, z=-1), carla.Rotation(pitch=-90))
-        depth_sensor = self.world.spawn_actor(depth_blueprint, depth_transform, self.static_actor)
-        depth_sensor.listen(lambda data: self.process_depth_image(data, "down", "depth"))
-
-        self.sensors.append(depth_sensor)
 
         lidar_blueprint = self.world.get_blueprint_library().find('sensor.lidar.ray_cast')
         lidar_blueprint.set_attribute("channels", '128.0')
@@ -127,125 +104,21 @@
 
         self.sensors.append(lidar_sensor)
 
->>>>>>> e2dde6b8
         # 创建四个不同方向的传感器
         for direction, yaw in zip(directions, yaw_angles):
+            adjusted_yaw = yaw - self.yaw_angle  # 根据无人机的朝向调整传感器的朝向
+
             rgb_blueprint = self.world.get_blueprint_library().find('sensor.camera.rgb')
             rgb_blueprint.set_attribute('image_size_x', str(image_size_x))
             rgb_blueprint.set_attribute('image_size_y', str(image_size_y))
             rgb_blueprint.set_attribute('fov', str(fov))
             rgb_blueprint.set_attribute('sensor_tick', str(capture_intervals))
 
-            rgb_transform = carla.Transform(carla.Location(x=0, y=0, z=-1), carla.Rotation(yaw=yaw, pitch=pitch_degree))
+            rgb_transform = carla.Transform(carla.Location(x=0, y=0, z=-1), carla.Rotation(yaw=adjusted_yaw, pitch=pitch_degree))
             rgb_sensor = self.world.spawn_actor(rgb_blueprint, rgb_transform, self.static_actor)
-            rgb_sensor.listen(lambda data, dir=direction: self.process_image(data, dir, "rgb"))
+            if self.rgb_sensors_active[yaw // 90]:
+                rgb_sensor.listen(lambda data, dir=direction: self.process_image(data, dir, "rgb"))
             self.sensors.append(rgb_sensor)
-
-    def get_intrinsics(self, sensor):
-        if not sensor.is_alive:
-            print(f"Sensor {sensor.id} has been destroyed.")
-            return None
-
-        fov = float(sensor.attributes['fov'])  # 获取FOV
-        image_width = int(sensor.attributes['image_size_x'])  # 图像宽度
-        image_height = int(sensor.attributes['image_size_y'])  # 图像高度
-
-        # 分别计算fx和fy
-        fx = image_width / (2.0 * np.tan(fov * np.pi / 360.0))
-        fy = image_height / (2.0 * np.tan(fov * np.pi / 360.0))
-
-        intrinsics = np.array([
-            [fx, 0, image_width / 2],
-            [0, fy, image_height / 2],
-            [0, 0, 1]
-        ])
-        
-        return intrinsics
-    
-
-    def euler_to_rotation_matrix(self, roll, pitch, yaw):
-        # 将欧拉角转换为弧度
-        roll = np.radians(roll)
-        pitch = np.radians(pitch)
-        yaw = np.radians(yaw)
-
-        # X轴旋转矩阵
-        Rx = np.array([
-            [1, 0, 0],
-            [0, np.cos(roll), -np.sin(roll)],
-            [0, np.sin(roll), np.cos(roll)]
-        ])
-
-        # Y轴旋转矩阵
-        Ry = np.array([
-            [np.cos(pitch), 0, np.sin(pitch)],
-            [0, 1, 0],
-            [-np.sin(pitch), 0, np.cos(pitch)]
-        ])
-
-        # Z轴旋转矩阵
-        Rz = np.array([
-            [np.cos(yaw), -np.sin(yaw), 0],
-            [np.sin(yaw), np.cos(yaw), 0],
-            [0, 0, 1]
-        ])
-
-        # 最终旋转矩阵
-        return np.dot(Rz, np.dot(Ry, Rx))
-
-    def calculate_extrinsics_with_x_direction(self, sensor, world_origin, direction_x):
-        """
-        计算传感器相对于世界坐标系的外参，通过世界坐标系的原点和X轴方向向量生成旋转矩阵。
-        
-        :param sensor: 传感器对象
-        :param world_origin: 世界坐标系的原点 [x, y, z]
-        :param direction_x: 世界坐标系的X轴方向向量 [x, y, z]
-        :return: 传感器相对于世界坐标系的外参矩阵
-        """
-
-        if not sensor.is_alive:
-            print(f"Sensor {sensor.id} has been destroyed.")
-            return None
-        
-        # 假设Z轴方向向量固定为 [0, 0, 1] (垂直向上)
-        direction_z = np.array([0, 0, 1])
-        
-        # 通过X轴和Z轴计算Y轴方向向量
-        direction_y = np.cross(direction_z, direction_x)
-        
-        # 归一化所有方向向量
-        direction_x = direction_x / np.linalg.norm(direction_x)
-        direction_y = direction_y / np.linalg.norm(direction_y)
-        direction_z = direction_z / np.linalg.norm(direction_z)
-
-        # 获取传感器的位姿并转换为旋转矩阵
-        sensor_transform = sensor.get_transform()
-        roll = sensor_transform.rotation.roll
-        pitch = sensor_transform.rotation.pitch
-        yaw = sensor_transform.rotation.yaw
-        sensor_rotation_matrix = self.euler_to_rotation_matrix(roll, pitch, yaw)
-
-        # 获取传感器的平移向量
-        sensor_translation = np.array([sensor_transform.location.x, sensor_transform.location.y, sensor_transform.location.z])
-
-        # 构建传感器在车辆坐标系中的外参矩阵
-        sensor_extrinsics = np.hstack((sensor_rotation_matrix, sensor_translation.reshape(3, 1)))
-        sensor_extrinsics = np.vstack((sensor_extrinsics, [0, 0, 0, 1]))
-
-        # 构建世界坐标系的旋转矩阵
-        rotation_matrix = np.array([direction_x, direction_y, direction_z]).T
-
-        # 构建世界坐标系的变换矩阵
-        translation = np.array(world_origin).reshape(3, 1)
-        world_extrinsics = np.hstack((rotation_matrix, translation))
-        world_extrinsics = np.vstack((world_extrinsics, [0, 0, 0, 1]))
-
-        # 通过矩阵乘法得到传感器相对于世界坐标系的外参
-        world_sensor_extrinsics = np.dot(world_extrinsics, sensor_extrinsics)
-
-        return world_sensor_extrinsics
-
-<<<<<<< HEAD
 
     def process_image(self, image, direction, sensor_type):
         file_name = self.rootDir + r'\rgb_%s_%06d.png' % (direction, image.frame)
@@ -253,36 +126,6 @@
         # self.frame_data[f'{sensor_type}_{direction}'] = image.frame
         self.sensors_data_counter += 1
         self.check_and_save_yaml(image.frame)
-
-    def process_depth_image(self, image, direction, sensor_type):
-        file_name = self.rootDir + r'\depth_%s_%06d.png' % (direction, image.frame)
-=======
-            depth_transform = carla.Transform(carla.Location(x=0, y=0, z=-1), carla.Rotation(yaw=yaw, pitch=pitch_degree))
-            depth_sensor = self.world.spawn_actor(depth_blueprint, depth_transform, self.static_actor)
-            depth_sensor.listen(lambda data, dir=direction: self.process_depth_image(data, dir, "depth"))
-            self.sensors.append(depth_sensor)
-
-    def process_image(self, image, direction, sensor_type):
-        image.save_to_disk(r'D:\CARLA_Latest\WindowsNoEditor\myDemo\_rgb_out\rgb_%s_%s_%06d.png' % (direction, sensor_type, image.frame))
-
-    # def process_depth_image(self, image, direction, sensor_type):
-    #     image.convert(carla.ColorConverter.LogarithmicDepth)
-    #     image.save_to_disk(r'D:\CARLA_Latest\WindowsNoEditor\myDemo\_depth_out\depth_%s_%s_%06d.png' % (direction, sensor_type, image.frame))
-
-    def process_depth_image(self, image, direction, sensor_type):
-        # print(image)
-        # print("\n")
->>>>>>> e2dde6b8
-        image.convert(carla.ColorConverter.LogarithmicDepth)
-        image.save_to_disk(r'D:\CARLA_Latest\WindowsNoEditor\myDemo\_depth_out\depth_%s_%s_%06d.png' % (direction, sensor_type, image.frame))
-        # depth_map=Image.open(r'D:\CARLA_Latest\WindowsNoEditor\myDemo\_depth_out\depth_%s_%s_%06d.png' % (direction, sensor_type, image.frame)).convert("L")
-        # depth_map=np.array(depth_map)
-        # points = depth_to_point_cloud(depth_map)
-        # # # print(points)
-        # pcd = o3d.geometry.PointCloud()
-        # pcd.points = o3d.utility.Vector3dVector(points)
-        # o3d.io.write_point_cloud(r'D:\CARLA_Latest\WindowsNoEditor\myDemo\_dot_out\dot_%s_%s_%06d.pcd' % (direction, sensor_type, image.frame), pcd)
-        # # image.save_to_disk(r'D:\CARLA_Latest\WindowsNoEditor\myDemo\_depth_out\depth_%s_%s_%06d.png' % (direction, sensor_type, image.frame))
 
     def process_dot_image(self, image, direction, sensor_type):
         data = np.copy(np.frombuffer(image.raw_data, dtype=np.dtype('f4')))
@@ -295,12 +138,115 @@
         # 保存为PCD格式
         pcd = o3d.geometry.PointCloud()
         pcd.points = o3d.utility.Vector3dVector(points)
-<<<<<<< HEAD
         pcd_file_name = self.rootDir + r'dot_%s_%06d.pcd' % (direction, image.frame)
         o3d.io.write_point_cloud(pcd_file_name, pcd)
         # self.frame_data[f'{sensor_type}_{direction}'] = image.frame
         # self.sensors_data_counter += 1
         # self.check_and_save_yaml(image.frame)
+
+    def get_intrinsics(self, sensor):
+        if not sensor.is_alive:
+            print(f"Sensor {sensor.id} has been destroyed.")
+            return None
+
+        fov = float(sensor.attributes['fov'])  # 获取FOV
+        image_width = int(sensor.attributes['image_size_x'])  # 图像宽度
+        image_height = int(sensor.attributes['image_size_y'])  # 图像高度
+
+        # 分别计算fx和fy
+        fx = image_width / (2.0 * np.tan(fov * np.pi / 360.0))
+        fy = image_height / (2.0 * np.tan(fov * np.pi / 360.0))
+
+        intrinsics = np.array([
+            [fx, 0, image_width / 2],
+            [0, fy, image_height / 2],
+            [0, 0, 1]
+        ])
+        
+        return intrinsics
+    
+
+    def euler_to_rotation_matrix(self, roll, pitch, yaw):
+        # 将欧拉角转换为弧度
+        roll = np.radians(roll)
+        pitch = np.radians(pitch)
+        yaw = np.radians(yaw)
+
+        # X轴旋转矩阵
+        Rx = np.array([
+            [1, 0, 0],
+            [0, np.cos(roll), -np.sin(roll)],
+            [0, np.sin(roll), np.cos(roll)]
+        ])
+
+        # Y轴旋转矩阵
+        Ry = np.array([
+            [np.cos(pitch), 0, np.sin(pitch)],
+            [0, 1, 0],
+            [-np.sin(pitch), 0, np.cos(pitch)]
+        ])
+
+        # Z轴旋转矩阵
+        Rz = np.array([
+            [np.cos(yaw), -np.sin(yaw), 0],
+            [np.sin(yaw), np.cos(yaw), 0],
+            [0, 0, 1]
+        ])
+
+        # 最终旋转矩阵
+        return np.dot(Rz, np.dot(Ry, Rx))
+
+    def calculate_extrinsics_with_x_direction(self, sensor, world_origin, direction_x):
+        """
+        计算传感器相对于世界坐标系的外参，通过世界坐标系的原点和X轴方向向量生成旋转矩阵。
+        
+        :param sensor: 传感器对象
+        :param world_origin: 世界坐标系的原点 [x, y, z]
+        :param direction_x: 世界坐标系的X轴方向向量 [x, y, z]
+        :return: 传感器相对于世界坐标系的外参矩阵
+        """
+
+        if not sensor.is_alive:
+            print(f"Sensor {sensor.id} has been destroyed.")
+            return None
+        
+        # 假设Z轴方向向量固定为 [0, 0, 1] (垂直向上)
+        direction_z = np.array([0, 0, 1])
+        
+        # 通过X轴和Z轴计算Y轴方向向量
+        direction_y = np.cross(direction_z, direction_x)
+        
+        # 归一化所有方向向量
+        direction_x = direction_x / np.linalg.norm(direction_x)
+        direction_y = direction_y / np.linalg.norm(direction_y)
+        direction_z = direction_z / np.linalg.norm(direction_z)
+
+        # 获取传感器的位姿并转换为旋转矩阵
+        sensor_transform = sensor.get_transform()
+        roll = sensor_transform.rotation.roll
+        pitch = sensor_transform.rotation.pitch
+        yaw = sensor_transform.rotation.yaw
+        sensor_rotation_matrix = self.euler_to_rotation_matrix(roll, pitch, yaw)
+
+        # 获取传感器的平移向量
+        sensor_translation = np.array([sensor_transform.location.x, sensor_transform.location.y, sensor_transform.location.z])
+
+        # 构建传感器在车辆坐标系中的外参矩阵
+        sensor_extrinsics = np.hstack((sensor_rotation_matrix, sensor_translation.reshape(3, 1)))
+        sensor_extrinsics = np.vstack((sensor_extrinsics, [0, 0, 0, 1]))
+
+        # 构建世界坐标系的旋转矩阵
+        rotation_matrix = np.array([direction_x, direction_y, direction_z]).T
+
+        # 构建世界坐标系的变换矩阵
+        translation = np.array(world_origin).reshape(3, 1)
+        world_extrinsics = np.hstack((rotation_matrix, translation))
+        world_extrinsics = np.vstack((world_extrinsics, [0, 0, 0, 1]))
+
+        # 通过矩阵乘法得到传感器相对于世界坐标系的外参
+        world_sensor_extrinsics = np.dot(world_extrinsics, sensor_extrinsics)
+
+        return world_sensor_extrinsics
     
     def calculate_world_coordinates(self, sensor_transform, world_origin, direction_x):
         # 定义世界坐标系的Z轴为垂直向上
@@ -405,16 +351,16 @@
         只有在移动开关打开时才会移动，每隔指定的tick数进行一次移动。
         """
         noise = np.random.normal(0, self.noise_std, size=3)
-=======
->>>>>>> e2dde6b8
-
-        o3d.io.write_point_cloud(r'D:\CARLA_Latest\WindowsNoEditor\myDemo\_dot_out\dot_%s_%s_%06d.pcd' % (direction, sensor_type, image.frame), pcd)
-
-
-    def move(self, delta_location):
-        new_location = self.static_actor.get_location() + delta_location
+
+        delta_location_with_noise = carla.Location(
+            x=self.delta_location.x + noise[0],
+            y=self.delta_location.y + noise[1],
+            z=self.delta_location.z + noise[2]
+        )
+
+        new_location = self.static_actor.get_location() + delta_location_with_noise
+
         self.static_actor.set_location(new_location)
-<<<<<<< HEAD
 
     def update(self):
         """
@@ -449,47 +395,10 @@
 
     def destroy(self):
         time.sleep(1)
-=======
-        
-    def destroy(self):
+
         # 销毁所有传感器
->>>>>>> e2dde6b8
         for sensor in self.sensors:
             sensor.destroy()
         # 销毁静态演员
         if self.static_actor is not None:
-            self.static_actor.destroy()
-
-
-    def show_dot(self,image):
-        disp_size = [800,450]
-        lidar_range = 2.0 * float(200)
-        points = np.frombuffer(image.raw_data, dtype=np.dtype('f4'))
-        points = np.reshape(points, (int(points.shape[0] / 4), 4))
-        lidar_data = np.array(points[:, :2])
-        lidar_data *= min(disp_size) / lidar_range
-        lidar_data += (0.5 * disp_size[0], 0.5 * disp_size[1])
-        lidar_data = np.fabs(lidar_data)  # pylint: disable=E1111
-        lidar_data = lidar_data.astype(np.int32)
-        lidar_data = np.reshape(lidar_data, (-1, 2))
-        lidar_img_size = (disp_size[0], disp_size[1], 3)
-        lidar_img = np.zeros((lidar_img_size), dtype=np.uint8)
-        lidar_img[tuple(lidar_data.T)] = (255, 255, 255)
-
-        surface = pygame.surfarray.make_surface(lidar_img)
-        self.mySurface.blit(surface, (0, 0))  # 更新图像到pygame窗口
-        pygame.display.flip()
-
-    def process_lidar_data(self,point_cloud):
-        points = np.frombuffer(point_cloud.raw_data, dtype=np.dtype('f4'))
-        points = np.reshape(points, (int(points.shape[0] / 4), 4))
-        lidar_data = np.array(points[:, :2])
-        lidar_data *= 800 / 100.0
-        lidar_data += np.array([400, 300])
-        return lidar_data
-
-    def draw_lidar(self,display, lidar_data):
-        display.fill((0, 0, 0))
-        for point in lidar_data:
-            pygame.draw.circle(display, (255, 255, 255), (int(point[0]), int(point[1])), 2)
-        pygame.display.flip()+            self.static_actor.destroy()