--- conflicted
+++ resolved
@@ -18,9 +18,7 @@
 tm_port = 8000
 
 client = carla.Client(host, port)
-# client = carla.Client('localhost', port)
-
-client.set_timeout(30.0)
+client.set_timeout(10.0)
 
 world = client.get_world()
 
@@ -32,12 +30,19 @@
 traffic_manager = client.get_trafficmanager(tm_port)
 
 settings = world.get_settings()
+
+default_substep = settings.max_substeps
+default_substep_delta_time = settings.max_substep_delta_time
+
+print("default_substep:", default_substep)
+print("default_substep_delta_time:", default_substep_delta_time)
+
 if synchronous_mode:
     traffic_manager.set_synchronous_mode(True)
     settings.synchronous_mode = True
-    settings.fixed_delta_seconds = 0.5
-    # settings.max_substep_delta_time = 0.5
-    # settings.max_substeps = 10
+    settings.max_substep_delta_time = 0.02
+    settings.max_substeps = 10 # 1-16
+    settings.fixed_delta_seconds = 0.2 # < 0.5
 world.apply_settings(settings)
 
 total_sec = 30
@@ -47,6 +52,7 @@
 #####################################################################
 def get_actor_blueprints(world, filter):
     return world.get_blueprint_library().filter(filter)
+
 
 
 # 再深入了解一下转换的原理
@@ -136,7 +142,6 @@
         # 相关参数设置
         uavs = []
 
-<<<<<<< HEAD
         location1 = carla.Location(x=10, y=20, z=50)
         uavs.append(UAV(world, location1, uav_id=1, yaw_angle=0))
         uavs[0].set_world_origin([10, 20, 50])
@@ -155,10 +160,6 @@
         # uavs.append(UAV(world, location4, uav_id=4, yaw_angle=270))
 
                 
-=======
-        location1 = carla.Location(x=0, y=0, z=30)
-        uavs.append(UAV(world, location1, 0))
->>>>>>> e2dde6b8
 
         # 参考co-perception学习一下传感器相关设置
         # 传感器位深、分辨率、视野fov、如何将深度图转换为点云
@@ -173,26 +174,30 @@
 
 
 #################################################################################
-<<<<<<< HEAD
         # 开始运行        
         tick_interval = 1.0 / 30  # 渲染帧率
 
         tick_count = 0
 
-=======
-        # 开始运行
->>>>>>> e2dde6b8
         while True:
+            start_time = time.time()
+
             if synchronous_mode:
                 world.tick()
-<<<<<<< HEAD
                 tick_count += 1
                 for uav in uavs:
                     uav.update()
-=======
->>>>>>> e2dde6b8
             else:
                 world.wait_for_tick()
+
+            # 控制tick频率
+            elapsed_time = time.time() - start_time
+            if elapsed_time < tick_interval:
+                time.sleep(tick_interval - elapsed_time)
+
+            if tick_count > total_tick:
+                break
+
 
     finally:# 结束运行
         all_actors = world.get_actors()
@@ -208,20 +213,14 @@
             print(f"Vehicle Bounding Box: {vehicle.bounding_box}")
             print("-" * 30)
 
-<<<<<<< HEAD
-            if tick_count > total_tick:
-                break
-
-=======
         time.sleep(0.5)
->>>>>>> e2dde6b8
 
         if synchronous_mode and world:
             settings = world.get_settings()
             settings.synchronous_mode = False
             settings.fixed_delta_seconds = None
-            # settings.max_substep_delta_time = None
-            # settings.max_substeps = None
+            settings.max_substep_delta_time = default_substep_delta_time
+            settings.max_substeps = default_substep
             world.apply_settings(settings)
 
         client.apply_batch([carla.command.DestroyActor(x) for x in vehicles_list])
